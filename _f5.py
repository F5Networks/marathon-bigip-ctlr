"""BIG-IP Configuration Manager for the Cloud.

The CloudBigIP class (derived from f5.bigip) manages the state of a BIG-IP
based upon changes in the state of apps and tasks in Marathon; or services,
nodes, and pods in Kubernetes.

CloudBigIP manages the following BIG-IP resources:

    * Virtual Servers
    * Virtual Addresses
    * Pools
    * Pool Members
    * Nodes
    * Health Monitors
    * Application Services
"""

import logging
import json
import requests
import f5
from operator import attrgetter
from common import resolve_ip, list_diff, list_intersect
from f5.bigip import BigIP
import icontrol.session
from requests.packages.urllib3.exceptions import InsecureRequestWarning

logger = logging.getLogger('marathon_lb')
requests.packages.urllib3.disable_warnings(InsecureRequestWarning)

# common


def log_sequence(prefix, sequence_to_log):
    """Helper function to log a sequence.

    Dump a sequence to the logger, skip if it is empty

    Args:
        prefix: The prefix string to describe what's being logged
        sequence_to_log: The sequence being logged
    """
    if sequence_to_log:
        logger.debug(prefix + ': %s', (', '.join(sequence_to_log)))


def healthcheck_timeout_calculate(data):
    """Calculate a BIG-IP Health Monitor timeout.

    Args:
        data: BIG-IP config dict
    """
    # Calculate timeout
    # See the f5 monitor docs for explanation of settings:
    # https://goo.gl/JJWUIg
    # Formula to match up marathon settings with f5 settings:
    # (( maxConsecutiveFailures - 1) * intervalSeconds )
    # + timeoutSeconds + 1
    timeout = (((data['maxConsecutiveFailures'] - 1) * data['intervalSeconds'])
               + data['timeoutSeconds'] + 1)
    return timeout


def get_protocol(protocol):
    """Return the protocol (tcp or udp)."""
    if str(protocol).lower() == 'tcp':
        return 'tcp'
    if str(protocol).lower() == 'http':
        return 'tcp'
    if str(protocol).lower() == 'udp':
        return 'udp'
    else:
        return 'tcp'


def has_partition(partitions, app_partition):
    """Check if the app_partition is one we're responsible for."""
    # App has no partition specified
    if not app_partition:
        return False

    # All partitions / wildcard match
    if '*' in partitions:
        return True

    # empty partition only
    if len(partitions) == 0 and not app_partition:
        raise Exception("No partitions specified")

    # Contains matching partitions
    if app_partition in partitions:
        return True

    return False


class CloudBigIP(BigIP):
    """CloudBigIP class.

    Generates a configuration for a BigIP based upon the apps/tasks managed
    by Marathon or services/pods/nodes in Kubernetes.

    - Matches apps/sevices by BigIP partition
    - Creates a Virtual Server and pool for each service type that matches a
      BigIP partition
    - For each backend (task, node, or pod), it creates a pool member and adds
      the member to the pool
    - If the app has a Marathon Health Monitor configured, create a
      corresponding health monitor for the BigIP pool member

    Args:
        cloud: cloud environment (marathon or kubernetes)
        hostname: IP address of BIG-IP
        username: BIG-IP username
        password: BIG-IP password
        partitions: List of BIG-IP partitions to manage
    """

    def __init__(self, cloud, hostname, username, password, partitions):
        """Initialize the CloudBigIP object."""
        super(CloudBigIP, self).__init__(hostname, username, password)
        self._cloud = cloud
        self._hostname = hostname
        self._username = username
        self._password = password
        self._partitions = partitions

    def regenerate_config_f5(self, cloud_state):
        """Configure the BIG-IP based on the cloud state.

        Args:
            cloud_state: Marathon or Kubernetes state
        """
        try:
            if self._cloud == 'marathon':
                cfg = self._create_config_marathon(cloud_state)
            else:
                cfg = self._create_config_kubernetes(cloud_state)
            self._apply_config(cfg)

        # Handle F5/BIG-IP exceptions here
        except requests.exceptions.ConnectionError as e:
            logger.error("Connection error: {}".format(e))
            # Indicate that we need to retry
            return True
        except f5.sdk_exception.F5SDKError as e:
            logger.error("Resource Error: {}".format(e))
            # Indicate that we need to retry
            return True
        except icontrol.exceptions.BigIPInvalidURL as e:
            logger.error("Invalid URL: {}".format(e))
            # Indicate that we need to retry
            return True
        except icontrol.exceptions.iControlUnexpectedHTTPError as e:
            logger.error("HTTP Error: {}".format(e))
            # Indicate that we need to retry
            return True
        except Exception as e:
            raise

        return False

    def _create_config_kubernetes(self, svcs):
        """Create a BIG-IP configuration from the Kubernetes svc list.

        Args:
            svcs: Kubernetes svc list
        """
        logger.info("Generating config for BIG-IP from Kubernetes state")
        f5 = {}

        # partitions this script is responsible for:
        partitions = frozenset(self._partitions)

        for svc in svcs:
            # FIXME(yacobucci) we need better validation here, a schema exists
            # it just needs to be validated against
            f5_service = {}

            backend = svc['virtualServer']['backend']
            frontend = svc['virtualServer']['frontend']

            # Only handle application if it's partition is one that this script
            # is responsible for
            if not has_partition(partitions, frontend['partition']):
                continue

            # No address for this port
            if (('virtualAddress' not in frontend or
                 'bindAddr' not in frontend['virtualAddress']) and
                    'iapp' not in frontend):
                continue

            virt_addr = ('iapp' if 'iapp' in frontend else
                         frontend['virtualAddress']['bindAddr'])
            port = (backend['servicePort'] if 'virtualAddress' not in frontend
                    else frontend['virtualAddress']['port'])
            frontend_name = "{0}_{1}_{2}".format(
                backend['serviceName'].strip('/'), virt_addr, port)

            f5_service['name'] = frontend_name

            f5_service['partition'] = frontend['partition']

            if 'iapp' in frontend:
                f5_service['iapp'] = {'template': frontend['iapp'],
                                      'tableName': frontend['iappTableName'],
                                      'variables': frontend['iappVariables'],
                                      'options': frontend['iappOptions']}
            else:
                f5_service['virtual'] = {}
                f5_service['health'] = {}
                f5_service['pool'] = {}

                # Parse the SSL profile into partition and name
                profiles = []
                if 'sslProfile' in frontend:
                    profile = (
                        frontend['sslProfile']['f5ProfileName'].split('/'))
                    if len(profile) != 2:
                        logger.error("Could not parse partition and name from "
                                     "SSL profile: %s",
                                     frontend['sslProfile']['f5ProfileName'])
                    else:
                        profiles.append({'partition': profile[0],
                                         'name': profile[1]})

                # Add appropriate profiles
                if str(frontend['mode']).lower() == 'http':
                    profiles.append({'partition': 'Common', 'name': 'http'})
                elif get_protocol(frontend['mode']) == 'tcp':
                    profiles.append({'partition': 'Common', 'name': 'tcp'})

                f5_service['virtual'].update({
                    'enabled': True,
                    'disabled': False,
                    'ipProtocol': get_protocol(frontend['mode']),
                    'destination':
                    "/%s/%s:%d" % (frontend['partition'],
                                   frontend['virtualAddress']['bindAddr'],
                                   frontend['virtualAddress']['port']),
                    'pool': "/%s/%s" % (frontend['partition'], frontend_name),
                    'sourceAddressTranslation': {'type': 'automap'},
                    'profiles': profiles
                })
                f5_service['pool'].update({
                    'monitor': None,
                    'loadBalancingMode': frontend['balance']
                })

            f5_service['nodes'] = {}
            nodePort = backend['nodePort']
            for node in backend['nodes']:
                f5_node_name = node + ':' + str(nodePort)
                f5_service['nodes'].update({f5_node_name: {
                    'state': 'user-up',
                    'session': 'user-enabled'
                }})

            f5.update({frontend_name: f5_service})

        return f5

    def _create_config_marathon(self, apps):
        """Create a BIG-IP configuration from the Marathon app list.

        Args:
            apps: Marathon app list
        """
        logger.debug(apps)
        for app in apps:
            logger.debug(app.__hash__())

        logger.info("Generating config for BIG-IP")
        f5 = {}
        # partitions this script is responsible for:
        partitions = frozenset(self._partitions)

        for app in sorted(apps, key=attrgetter('appId', 'servicePort')):
            f5_service = {
                'virtual': {},
                'pool': {},
                'nodes': {},
                'health': {},
                'partition': '',
                'name': ''
            }
            # Only handle application if it's partition is one that this script
            # is responsible for
            if not has_partition(partitions, app.partition):
                continue

            # No address or iApp for this port
            if not app.bindAddr and not app.iapp:
                continue

            f5_service['partition'] = app.partition

            if app.iapp:
                f5_service['iapp'] = {'template': app.iapp,
                                      'tableName': app.iappTableName,
                                      'variables': app.iappVariables,
                                      'options': app.iappOptions}

            logger.info("Configuring app %s, partition %s", app.appId,
                        app.partition)
            backend = app.appId[1:].replace('/', '_') + '_' + \
                str(app.servicePort)

            frontend = 'iapp' if app.iapp else app.bindAddr
            frontend_name = "%s_%s_%d" % ((app.appId).lstrip('/'), frontend,
                                          app.servicePort)
            f5_service['name'] = frontend_name
            if app.bindAddr:
                logger.debug("Frontend at %s:%d with backend %s", app.bindAddr,
                             app.servicePort, backend)

            if app.healthCheck:
                logger.debug("Healthcheck for app '%s': %s", app.appId,
                             app.healthCheck)
                f5_service['health'] = app.healthCheck
                f5_service['health']['name'] = frontend_name

                # normalize healtcheck protocol name to lowercase
                if 'protocol' in f5_service['health']:
                    f5_service['health']['protocol'] = \
                        (f5_service['health']['protocol']).lower()
                f5_service['health'].update({
                    'interval': app.healthCheck['intervalSeconds']
                    if app.healthCheck else None,
                    'timeout': healthcheck_timeout_calculate(app.healthCheck)
                    if app.healthCheck else None,
                    'send': self.healthcheck_sendstring(app.healthCheck)
                    if app.healthCheck else None
                })

            # Parse the SSL profile into partition and name
            profiles = []
            if app.profile:
                profile = app.profile.split('/')
                if len(profile) != 2:
                    logger.error("Could not parse partition and name from SSL"
                                 " profile: %s", app.profile)
                else:
                    profiles.append({'partition': profile[0],
                                     'name': profile[1]})

            # Add appropriate profiles
            if str(app.mode).lower() == 'http':
                profiles.append({'partition': 'Common', 'name': 'http'})
            elif get_protocol(app.mode) == 'tcp':
                profiles.append({'partition': 'Common', 'name': 'tcp'})

            f5_service['virtual_address'] = app.bindAddr

            f5_service['virtual'].update({
                'enabled': True,
                'disabled': False,
                'ipProtocol': get_protocol(app.mode),
                'destination':
                "/%s/%s:%d" % (app.partition, app.bindAddr, app.servicePort),
                'pool': "/%s/%s" % (app.partition, frontend_name),
                'sourceAddressTranslation': {'type': 'automap'},
                'profiles': profiles
            })
            f5_service['pool'].update({
                'monitor': "/%s/%s" %
                           (app.partition, f5_service['health']['name'])
                if app.healthCheck else None,
                'loadBalancingMode': app.balance
            })

            key_func = attrgetter('host', 'port')
            for backendServer in sorted(app.backends, key=key_func):
                logger.debug("Found backend server at %s:%d for app %s",
                             backendServer.host, backendServer.port, app.appId)

                # Resolve backendServer hostname to IP address
                ipv4 = resolve_ip(backendServer.host)

                if ipv4 is not None:
                    f5_node_name = ipv4 + ':' + str(backendServer.port)
                    f5_service['nodes'].update({f5_node_name: {
                        'state': 'user-up',
                        'session': 'user-enabled'
                    }})
                else:
                    logger.warning("Could not resolve ip for host %s, "
                                   "ignoring this backend", backendServer.host)

            f5.update({frontend_name: f5_service})

        logger.debug("F5 json config: %s", json.dumps(f5))

        return f5

    def _apply_config(self, config):
        """Apply the configuration to the BIG-IP.

        Args:
            config: BIG-IP config dict
        """
        unique_partitions = self.get_partitions(self._partitions)

        for partition in unique_partitions:
            logger.debug("Doing config for partition '%s'" % partition)

            marathon_virtual_list = \
                [x for x in config.keys()
                 if config[x]['partition'] == partition
                 and 'iapp' not in config[x]]
            marathon_pool_list = \
                [x for x in config.keys()
                 if config[x]['partition'] == partition
                 and 'iapp' not in config[x]]
            marathon_iapp_list = \
                [x for x in config.keys()
                 if config[x]['partition'] == partition
                 and 'iapp' in config[x]]

            # Configure iApps
            f5_iapp_list = self.get_iapp_list(partition)
            log_sequence('f5_iapp_list', f5_iapp_list)
            log_sequence('marathon_iapp_list', marathon_iapp_list)

            # iapp delete
            iapp_delete = list_diff(f5_iapp_list, marathon_iapp_list)
            log_sequence('iApps to delete', iapp_delete)
            for iapp in iapp_delete:
                self.iapp_delete(partition, iapp)

            # iapp add
            iapp_add = list_diff(marathon_iapp_list, f5_iapp_list)
            log_sequence('iApps to add', iapp_add)
            for iapp in iapp_add:
                self.iapp_create(partition, iapp, config[iapp])

            # iapp update
            iapp_intersect = list_intersect(marathon_iapp_list, f5_iapp_list)
            log_sequence('iApps to update', iapp_intersect)
            for iapp in iapp_intersect:
                self.iapp_update(partition, iapp, config[iapp])

            # this is kinda kludgey: health monitor has the same name as the
            # virtual, and there is no more than 1 monitor per virtual.
            marathon_healthcheck_list = []
            for v in marathon_virtual_list:
                if 'protocol' in config[v]['health']:
                    marathon_healthcheck_list.append(v)

            f5_pool_list = self.get_pool_list(partition)
            f5_virtual_list = self.get_virtual_list(partition)

            # get_healthcheck_list() returns a dict with healthcheck names for
            # keys and a subkey of "type" with a value of "tcp", "http", etc.
            # We need to know the type to correctly reference the resource.
            # i.e. monitor types are different resources in the f5-sdk
            f5_healthcheck_dict = self.get_healthcheck_list(partition)
            logger.debug("f5_healthcheck_dict:   %s", f5_healthcheck_dict)
            # and then we need just the list to identify differences from the
            # list returned from marathon
            f5_healthcheck_list = f5_healthcheck_dict.keys()

            # The virtual servers, pools, and health monitors for iApps are
            # managed by the iApps themselves, so remove them from the lists we
            # manage
            for iapp in marathon_iapp_list:
                f5_virtual_list = \
                    [x for x in f5_virtual_list if not x.startswith(iapp)]
                f5_pool_list = \
                    [x for x in f5_pool_list if not x.startswith(iapp)]
                f5_healthcheck_list = \
                    [x for x in f5_healthcheck_list if not x.startswith(iapp)]

            log_sequence('f5_pool_list', f5_pool_list)
            log_sequence('f5_virtual_list', f5_virtual_list)
            log_sequence('f5_healthcheck_list', f5_healthcheck_list)
            log_sequence('marathon_pool_list', marathon_pool_list)
            log_sequence('marathon_virtual_list', marathon_virtual_list)

            # virtual delete
            virt_delete = list_diff(f5_virtual_list, marathon_virtual_list)
            log_sequence('Virtual Servers to delete', virt_delete)
            for virt in virt_delete:
                self.virtual_delete(partition, virt)

            # pool delete
            pool_delete_list = list_diff(f5_pool_list, marathon_pool_list)
            log_sequence('Pools to delete', pool_delete_list)
            for pool in pool_delete_list:
                self.pool_delete(partition, pool)

            # healthcheck delete
            health_delete = list_diff(f5_healthcheck_list,
                                      marathon_healthcheck_list)
            log_sequence('Healthchecks to delete', health_delete)
            for hc in health_delete:
                self.healthcheck_delete(partition, hc,
                                        f5_healthcheck_dict[hc]['type'])

            # healthcheck config needs to happen before pool config because
            # the pool is where we add the healthcheck
            # healthcheck add: use the name of the virt for the healthcheck
            healthcheck_add = list_diff(marathon_healthcheck_list,
                                        f5_healthcheck_list)
            log_sequence('Healthchecks to add', healthcheck_add)
            for hc in healthcheck_add:
                self.healthcheck_create(partition, config[hc]['health'])

            # pool add
            pool_add = list_diff(marathon_pool_list, f5_pool_list)
            log_sequence('Pools to add', pool_add)
            for pool in pool_add:
                self.pool_create(partition, pool, config[pool])

            # virtual add
            virt_add = list_diff(marathon_virtual_list, f5_virtual_list)
            log_sequence('Virtual Servers to add', virt_add)
            for virt in virt_add:
                self.virtual_create(partition, virt, config[virt])

            # healthcheck intersection
            healthcheck_intersect = list_intersect(marathon_virtual_list,
                                                   f5_healthcheck_list)
            log_sequence('Healthchecks to update', healthcheck_intersect)

            for hc in healthcheck_intersect:
                self.healthcheck_update(partition, hc, config[hc]['health'])

            # pool intersection
            pool_intersect = list_intersect(marathon_pool_list, f5_pool_list)
            log_sequence('Pools to update', pool_intersect)
            for pool in pool_intersect:
                self.pool_update(partition, pool, config[pool])

            # virt intersection
            virt_intersect = list_intersect(marathon_virtual_list,
                                            f5_virtual_list)
            log_sequence('Virtual Servers to update', virt_intersect)

            for virt in virt_intersect:
                self.virtual_update(partition, virt, config[virt])

            # add/update/remove pool members
            # need to iterate over pool_add and pool_intersect (note that
            # removing a pool also removes members, so don't have to
            # worry about those)
            for pool in list(set(pool_add + pool_intersect)):
                logger.debug("Pool: %s", pool)

                f5_member_list = self.get_pool_member_list(partition, pool)
                marathon_member_list = (config[pool]['nodes']).keys()

                member_delete_list = list_diff(f5_member_list,
                                               marathon_member_list)
                log_sequence('Pool members to delete', member_delete_list)
                for member in member_delete_list:
                    self.member_delete(partition, pool, member)

                member_add = list_diff(marathon_member_list, f5_member_list)
                log_sequence('Pool members to add', member_add)
                for member in member_add:
                    self.member_create(partition, pool, member,
                                       config[pool]['nodes'][member])

                # Since we're only specifying hostname and port for members,
                # 'member_update' will never actually get called. Changing
                # either of these properties will result in a new member being
                # created and the old one being deleted. I'm leaving this here
                # though in case we add other properties to members
                member_update_list = list_intersect(marathon_member_list,
                                                    f5_member_list)
                log_sequence('Pool members to update', member_update_list)

                for member in member_update_list:
                    self.member_update(partition, pool, member,
                                       config[pool]['nodes'][member])

            # Delete any unreferenced nodes
            self.cleanup_nodes(partition)

    def cleanup_nodes(self, partition):
        """Delete any unused nodes in a partition from the BIG-IP.

        Args:
            partition: Partition name
        """
        node_list = self.get_node_list(partition)
        pool_list = self.get_pool_list(partition)

        # Search pool members for nodes still in-use, if the node is still
        # being used, remove it from the node list
        for pool in pool_list:
            member_list = self.get_pool_member_list(partition, pool)
            for member in member_list:
                name, port = member.split(':')
                if name in node_list:
                    # Still in-use
                    node_list.remove(name)

                    node = self.get_node(name=name, partition=partition)
                    data = {'state': 'user-up', 'session': 'user-enabled'}

                    # Node state will be 'up' if it has a monitor attached,
                    # and 'unchecked' for no monitor
                    if node.state == 'up' or node.state == 'unchecked':
                        if 'enabled' in node.session:
                            continue

                    node.modify(**data)

        # What's left in the node list is not referenced, delete
        for node in node_list:
            self.node_delete(node, partition)

    def node_delete(self, node_name, partition):
        """Delete a node from the BIG-IP partition.

        Args:
            node_name: Node name
            partition: Partition name
        """
        node = self.ltm.nodes.node.load(name=node_name, partition=partition)
        node.delete()

    def get_pool(self, partition, name):
        """Get a pool object.

        Args:
            partition: Partition name
            name: Pool name
        """
        # return pool object

        # TODO: This is the efficient way to lookup a pool object:
        #
        #       p = self.ltm.pools.pool.load(
        #           name=name,
        #           partition=partition
        #       )
        #       return p
        #
        # However, this doesn't work if the path to the pool contains a
        # subpath. This is a known problem in the F5 SDK:
        #     https://github.com/F5Networks/f5-common-python/issues/468
        #
        # The alternative (below) is to get the collection of pool objects
        # and then search the list for the matching pool name.

        pools = self.ltm.pools.get_collection()
        for pool in pools:
            if pool.name == name:
                return pool

        return None

    def get_pool_list(self, partition):
        """Get a list of pool names for a partition.

        Args:
            partition: Partition name
        """
        pool_list = []
        pools = self.ltm.pools.get_collection()
        for pool in pools:
            if pool.partition == partition:
                pool_list.append(pool.name)
        return pool_list

    def pool_create(self, partition, pool, data):
        """Create a pool.

        Args:
            partition: Partition name
            pool: Name of pool to create
            data: BIG-IP config dict
        """
        logger.debug("Creating pool %s", pool)
        p = self.ltm.pools.pool

        p.create(partition=partition, name=pool, **data['pool'])

    def pool_delete(self, partition, pool):
        """Delete a pool.

        Args:
            partition: Partition name
            pool: Name of pool to delete
        """
        logger.debug("deleting pool %s", pool)
        p = self.get_pool(partition, pool)
        p.delete()

    def pool_update(self, partition, pool, data):
        """Update a pool.

        Args:
            partition: Partition name
            pool: Name of pool to update
            data: BIG-IP config dict
        """
        data = data['pool']
        pool = self.get_pool(partition, pool)

        no_change = all(data[key] == val.strip()
                        for key, val in pool.__dict__.iteritems()
                        if key in data)

        if no_change:
            return False

        pool.modify(**data)
        return True

    def get_member(self, partition, pool, member):
        """Get a pool-member object.

        Args:
            partition: Partition name
            pool: Name of pool
            member: Name of pool member
        """
        p = self.get_pool(partition, pool)
        m = p.members_s.members.load(name=member, partition=partition)
        return m

    def get_pool_member_list(self, partition, pool):
        """Get a list of pool-member names.

        Args:
            partition: Partition name
            pool: Name of pool
        """
        member_list = []
        p = self.get_pool(partition, pool)
        members = p.members_s.get_collection()
        for member in members:
            member_list.append(member.name)

        return member_list

    def member_create(self, partition, pool, member, data):
        """Create a pool member.

        Args:
            partition: Partition name
            pool: Name of pool
            member: Name of pool member
            data: BIG-IP config dict
        """
        p = self.get_pool(partition, pool)
        member = p.members_s.members.create(
            name=member, partition=partition, **data)

    def member_delete(self, partition, pool, member):
        """Delete a pool member.

        Args:
            partition: Partition name
            pool: Name of pool
            member: Name of pool member
        """
        member = self.get_member(partition, pool, member)
        member.delete()

    def member_update(self, partition, pool, member, data):
        """Update a pool member.

        Args:
            partition: Partition name
            pool: Name of pool
            member: Name of pool member
            data: BIG-IP config dict
        """
        member = self.get_member(partition, pool, member)

        # Member state will be 'up' if it has a monitor attached,
        # and 'unchecked' for no monitor
        if member.state == 'up' or member.state == 'unchecked':
            if 'enabled' in member.session:
                return False

        member.modify(**data)
        return True

    def get_node(self, partition, name):
        """Get a node object.

        Args:
            partition: Partition name
            name: Name of the node
        """
        if self.ltm.nodes.node.exists(name=name, partition=partition):
            return self.ltm.nodes.node.load(name=name, partition=partition)
        else:
            return None

    def get_node_list(self, partition):
        """Get a list of node names for a partition.

        Args:
            partition: Partition name
        """
        node_list = []
        nodes = self.ltm.nodes.get_collection()
        for node in nodes:
            if node.partition == partition:
                node_list.append(node.name)

        return node_list

    def get_virtual(self, partition, virtual):
        """Get Virtual Server object.

        Args:
            partition: Partition name
            virtual: Name of the Virtual Server
        """
        # return virtual object
        v = self.ltm.virtuals.virtual.load(name=virtual, partition=partition)
        return v

    def get_virtual_list(self, partition):
        """Get a list of virtual-server names for a partition.

        Args:
            partition: Partition name
        """
        virtual_list = []
        virtuals = self.ltm.virtuals.get_collection()
        for virtual in virtuals:
            if virtual.partition == partition:
                virtual_list.append(virtual.name)

        return virtual_list

    def virtual_create(self, partition, virtual, data):
        """Create a Virtual Server.

        Args:
            partition: Partition name
            virtual: Name of the virtual server
            data: BIG-IP config dict
        """
        logger.debug("Creating Virtual Server %s", virtual)
        data = data['virtual']
        v = self.ltm.virtuals.virtual

        v.create(name=virtual, partition=partition, **data)

    def virtual_delete(self, partition, virtual):
        """Delete a Virtual Server.

        Args:
            partition: Partition name
            virtual: Name of the Virtual Server
        """
        logger.debug("Deleting Virtual Server %s", virtual)
        v = self.get_virtual(partition, virtual)
        v.delete()

    def virtual_update(self, partition, virtual, data):
        """Update a Virtual Server.

        Args:
            partition: Partition name
            virtual: Name of the Virtual Server
            data: BIG-IP config dict
        """
        addr = data['virtual_address']

        # Verify virtual address, recreate it if it doesn't exist
        v_addr = self.get_virtual_address(partition, addr)

        if v_addr is None:
            self.virtual_address_create(partition, addr)
        else:
            self.virtual_address_update(v_addr)

        # Verify Virtual Server
        data = data['virtual']

        v = self.get_virtual(partition, virtual)

        no_change = all(data[key] == val for key, val in v.__dict__.iteritems()
                        if key in data)

        # Compare the actual and desired profiles
        profiles = self.get_virtual_profiles(v)
        no_profile_change = sorted(profiles) == sorted(data['profiles'])

        if no_change and no_profile_change:
            return False

        v.modify(**data)

        return True

    def get_virtual_profiles(self, virtual):
        """Get list of Virtual Server profiles from Virtual Server.

        Args:
            virtual: Virtual Server object
        """
        v_profiles = virtual.profiles_s.get_collection()
        profiles = []
        for profile in v_profiles:
            profiles.append({'name': profile.name,
                             'partition': profile.partition})

        return profiles

    def get_virtual_address(self, partition, name):
        """Get Virtual Address object.

        Args:
            partition: Partition name
            name: Name of the Virtual Address
        """
        if not self.ltm.virtual_address_s.virtual_address.exists(
                name=name, partition=partition):
            return None
        else:
            return self.ltm.virtual_address_s.virtual_address.load(
                name=name, partition=partition)

    def virtual_address_create(self, partition, name):
        """Create a Virtual Address.

        Args:
            partition: Partition name
            name: Name of the virtual address
        """
        self.ltm.virtual_address_s.virtual_address.create(
            name=name, partition=partition)

    def virtual_address_update(self, virtual_address):
        """Update a Virtual Address.

        Args:
            virtual_address: Virtual Address object
        """
        if virtual_address.enabled == 'no':
            virtual_address.modify(enabled='yes')

    def get_healthcheck(self, partition, hc, hc_type):
        """Get a Health Monitor object.

        Args:
            partition: Partition name
            hc: Name of the Health Monitor
            hc_type: Health Monitor type
        """
        # return hc object
        if hc_type == 'http':
            hc = self.ltm.monitor.https.http.load(name=hc, partition=partition)
        elif hc_type == 'tcp':
            hc = self.ltm.monitor.tcps.tcp.load(name=hc, partition=partition)

        return hc

    def get_healthcheck_list(self, partition):
        """Get a dict of Health Monitors for a partition.

        Args:
            partition: Partition name
        """
        # will need to handle HTTP and TCP

        healthcheck_dict = {}

        # HTTP
        healthchecks = self.ltm.monitor.https.get_collection()
        for hc in healthchecks:
            if hc.partition == partition:
                healthcheck_dict.update({hc.name: {'type': 'http'}})

        # TCP
        healthchecks = self.ltm.monitor.tcps.get_collection()
        for hc in healthchecks:
            if hc.partition == partition:
                healthcheck_dict.update({hc.name: {'type': 'tcp'}})

        return healthcheck_dict

    def healthcheck_delete(self, partition, hc, hc_type):
        """Delete a Health Monitor.

        Args:
            partition: Partition name
            hc: Name of the Health Monitor
            hc_type: Health Monitor type
        """
        logger.debug("Deleting healthcheck %s", hc)
        hc = self.get_healthcheck(partition, hc, hc_type)
        hc.delete()

    def healthcheck_sendstring(self, data):
        """Return the 'send' string for a health monitor.

        Args:
            data: Health Monitor dict
        """
        if data['protocol'] == "http":
            send_string = 'GET /'
            if 'path' in data:
                # I expected to have to jump through some hoops to get the
                # "\r\n" literal into the f5 config, but this seems to work.
                # When configuring the f5 directly, you have to include the
                # "\r\n" literal at the end of the GET. From my testing, this
                # is getting added automatically. I'm not sure what layer is
                # adding it (iControl itself?). Anyway, this works for now,
                # but i could see this being fragile
                send_string = 'GET %s' % data['path']
            return send_string
        else:
            return None

    def healthcheck_update(self, partition, hc, data):
        """Update a Health Monitor.

        Args:
            partition: Partition name
            hc: Name of the Health Monitor
            data: BIG-IP config dict
        """
        logger.debug("Updating healthcheck %s", hc)
        # get healthcheck object
        hc = self.get_healthcheck(partition, hc, data['protocol'])

<<<<<<< HEAD
        no_change = all(data[key] == val
                        for key, val in hc.__dict__.iteritems() if key in data)

        if no_change:
            return False

        hc.modify(**data)
        return True

    def healthcheck_create(self, partition, data):
=======
        timeout = self.healthcheck_timeout_calculate(data)

        # f5 docs: https://goo.gl/ALrf37
        send_string = 'GET / HTTP/1.0\\r\\n\\r\\n'
        if 'path' in data:
            send_string = 'GET %s HTTP/1.0\\r\\n\\r\\n' % data['path']

        if (data['protocol']).lower() == "http":
            hc.update(
                    interval=data['intervalSeconds'],
                    timeout=timeout,
                    send=send_string,
                    )

        if (data['protocol']).lower() == "tcp":
            hc.update(
                    interval=data['intervalSeconds'],
                    timeout=timeout,
                    )

    def healthcheck_create(self, partition, hc, data):
>>>>>>> 1d480d63
        """Create a Health Monitor.

        Args:
            partition: Partition name
            hc: Name of the Health Monitor
            data: BIG-IP config dict
        """
        if data['protocol'] == "http":
            h = self.ltm.monitor.https
            http1 = h.http
            http1.create(partition=partition, **data)

        if data['protocol'] == "tcp":
            h = self.ltm.monitor.tcps
            tcp1 = h.tcp
            tcp1.create(partition=partition, **data)

    def get_partitions(self, partitions):
        """Get a list of BIG-IP partition names.

        Args:
            partitions: The list of partition names we're configured to manage
                        (Could be wildcard: '*')
        """
        if ('*' in partitions):
            # Wildcard means all partitions, so we need to query BIG-IP for the
            # actual partition names
            partition_list = []
            for folder in self.sys.folders.get_collection():
                if (not folder.name == "Common" and not folder.name == "/"
                        and not folder.name.endswith(".app")):

                    partition_list.append(folder.name)
            return partition_list
        else:
            # No wildcard, so we just care about those already configured
            return partitions

    def iapp_build_definition(self, config):
        """Create a dict that defines the 'variables' and 'tables' for an iApp.

        Args:
            config: BIG-IP config dict
        """
        # Build variable list
        variables = []
        for key in config['iapp']['variables']:
            var = {'name': key, 'value': config['iapp']['variables'][key]}
            variables.append(var)

        # Build table
        tables = [{'columnNames': ['addr', 'port', 'connection_limit'],
                   'name': config['iapp']['tableName'],
                   'rows': []
                   }]
        for node in config['nodes']:
            tables[0]['rows'].append({'row': [config['nodes'][node]['host'],
                                     config['nodes'][node]['port'], '0']})

        return {'variables': variables, 'tables': tables}

    def iapp_create(self, partition, name, config):
        """Create an iApp Application Service.

        Args:
            partition: Partition name
            name: Application Service name
            config: BIG-IP config dict
        """
        logger.debug("Creating iApp %s from template %s",
                     name, config['iapp']['template'])
        a = self.sys.application.services.service

        iapp_def = self.iapp_build_definition(config)

        a.create(
            name=name,
            template=config['iapp']['template'],
            partition=partition,
            variables=iapp_def['variables'],
            tables=iapp_def['tables'],
            **config['iapp']['options']
            )

    def iapp_delete(self, partition, name):
        """Delete an iApp Application Service.

        Args:
            partition: Partition name
            name: Application Service name
        """
        logger.debug("Deleting iApp %s", name)
        a = self.get_iapp(partition, name)
        a.delete()

    def iapp_update(self, partition, name, config):
        """Update an iApp Application Service.

        Args:
            partition: Partition name
            name: Application Service name
            config: BIG-IP config dict
        """
        a = self.get_iapp(partition, name)

        iapp_def = self.iapp_build_definition(config)

        a.update(
            executeAction='definition',
            name=name,
            partition=partition,
            variables=iapp_def['variables'],
            tables=iapp_def['tables'],
            **config['iapp']['options']
            )

    def get_iapp(self, partition, name):
        """Get an iApp Application Service object.

        Args:
            partition: Partition name
            name: Application Service name
        """
        a = self.sys.application.services.service.load(
                name=name,
                partition=partition
                )
        return a

    def get_iapp_list(self, partition):
        """Get a list of iApp Application Service names.

        Args:
            partition: Partition name
        """
        iapp_list = []
        iapps = self.sys.application.services.get_collection()
        for iapp in iapps:
            if iapp.partition == partition:
                iapp_list.append(iapp.name)

        return iapp_list<|MERGE_RESOLUTION|>--- conflicted
+++ resolved
@@ -1002,16 +1002,9 @@
             data: Health Monitor dict
         """
         if data['protocol'] == "http":
-            send_string = 'GET /'
+            send_string = 'GET / HTTP/1.0\\r\\n\\r\\n'
             if 'path' in data:
-                # I expected to have to jump through some hoops to get the
-                # "\r\n" literal into the f5 config, but this seems to work.
-                # When configuring the f5 directly, you have to include the
-                # "\r\n" literal at the end of the GET. From my testing, this
-                # is getting added automatically. I'm not sure what layer is
-                # adding it (iControl itself?). Anyway, this works for now,
-                # but i could see this being fragile
-                send_string = 'GET %s' % data['path']
+                send_string = 'GET %s HTTP/1.0\\r\\n\\r\\n' % data['path']
             return send_string
         else:
             return None
@@ -1028,7 +1021,6 @@
         # get healthcheck object
         hc = self.get_healthcheck(partition, hc, data['protocol'])
 
-<<<<<<< HEAD
         no_change = all(data[key] == val
                         for key, val in hc.__dict__.iteritems() if key in data)
 
@@ -1039,29 +1031,6 @@
         return True
 
     def healthcheck_create(self, partition, data):
-=======
-        timeout = self.healthcheck_timeout_calculate(data)
-
-        # f5 docs: https://goo.gl/ALrf37
-        send_string = 'GET / HTTP/1.0\\r\\n\\r\\n'
-        if 'path' in data:
-            send_string = 'GET %s HTTP/1.0\\r\\n\\r\\n' % data['path']
-
-        if (data['protocol']).lower() == "http":
-            hc.update(
-                    interval=data['intervalSeconds'],
-                    timeout=timeout,
-                    send=send_string,
-                    )
-
-        if (data['protocol']).lower() == "tcp":
-            hc.update(
-                    interval=data['intervalSeconds'],
-                    timeout=timeout,
-                    )
-
-    def healthcheck_create(self, partition, hc, data):
->>>>>>> 1d480d63
         """Create a Health Monitor.
 
         Args:
